<?xml version="1.0" encoding="UTF-8"?>
<project xmlns="http://maven.apache.org/POM/4.0.0" xmlns:xsi="http://www.w3.org/2001/XMLSchema-instance" xsi:schemaLocation="http://maven.apache.org/POM/4.0.0 http://maven.apache.org/maven-v4_0_0.xsd">
    <modelVersion>4.0.0</modelVersion>
    <parent>
      <groupId>org.cloudhoist</groupId>
      <artifactId>pallet-pom</artifactId>
      <version>0.4.0-SNAPSHOT</version>
      <relativePath>../pallet-pom</relativePath>
    </parent>
    <groupId>org.cloudhoist</groupId>
    <artifactId>pallet</artifactId>
<<<<<<< HEAD
    <version>0.4.0-SNAPSHOT</version>
=======
    <version>0.3.0-vmfest-SNAPSHOT</version>
>>>>>>> 920d494d
    <packaging>jar</packaging>
    <name>pallet</name>
    <description>Pallet - agile provisioning and configuration of compute nodes. A devops tool.</description>
    <url>http://palletops.com</url>
    <inceptionYear>2010</inceptionYear>

    <scm>
      <connection>scm:git:git://github.com/pallet/pallet.git</connection>
      <developerConnection>scm:git:ssh://git@github.com/pallet/pallet.git</developerConnection>
      <url>http://github.com/pallet/pallet</url>
    </scm>

<<<<<<< HEAD
=======
    <distributionManagement>
      <repository>
        <id>sonatype-nexus-staging</id>
        <url>https://oss.sonatype.org/service/local/staging/deploy/maven2</url>
        <uniqueVersion>false</uniqueVersion>
      </repository>
      <snapshotRepository>
        <id>${snapshotRepository.id}</id>
        <url>${snapshotRepository.url}</url>
      </snapshotRepository>
    </distributionManagement>

>>>>>>> 920d494d
    <build>
        <sourceDirectory>src</sourceDirectory>
        <resources>
            <resource>
                <directory>src</directory>
            </resource>
            <resource>
                <directory>resources</directory>
            </resource>
        </resources>
        <testResources>
            <testResource>
                <directory>test</directory>
            </testResource>
        </testResources>
        <plugins>
          <plugin>
            <artifactId>maven-jar-plugin</artifactId>
            <version>2.3.1</version>
            <executions>
              <execution>
                <id>test-jar</id>
                <goals>
                  <goal>test-jar</goal>
                </goals>
              </execution>
            </executions>
          </plugin>
        </plugins>
    </build>
    <dependencies>
        <dependency>
            <groupId>clj-http</groupId>
            <artifactId>clj-http</artifactId>
            <version>0.1.1</version>
        </dependency>
        <dependency>
            <groupId>clj-ssh</groupId>
            <artifactId>clj-ssh</artifactId>
            <version>0.2.0</version>
        </dependency>
        <dependency>
            <groupId>log4j</groupId>
            <artifactId>log4j</artifactId>
            <version>1.2.14</version>
            <optional>true</optional>
        </dependency>
        <dependency>
            <groupId>com.jcraft</groupId>
            <artifactId>jsch</artifactId>
            <version>0.1.42</version>
        </dependency>
        <dependency>
            <groupId>jline</groupId>
            <artifactId>jline</artifactId>
            <version>0.9.94</version>
            <optional>true</optional>
        </dependency>
        <dependency>
            <groupId>org.cloudhoist</groupId>
            <artifactId>enlive</artifactId>
            <version>1.0.0</version>
        </dependency>
        <dependency>
          <groupId>org.apache.maven</groupId>
          <artifactId>maven-settings</artifactId>
          <version>2.0.10</version>
        </dependency>
        <dependency>
         <groupId>swank-clojure</groupId>
         <artifactId>swank-clojure</artifactId>
         <version>1.2.1</version>
         <optional>true</optional>
        </dependency>
        <dependency>
          <groupId>autodoc</groupId>
          <artifactId>autodoc</artifactId>
          <version>0.7.1</version>
          <optional>true</optional>
          <exclusions>
            <exclusion>
              <groupId>org.clojure</groupId>
              <artifactId>clojure</artifactId>
            </exclusion>
          </exclusions>
        </dependency>
    </dependencies>

    <repositories>
        <repository>
            <id>sonatype-snapshots</id>
            <url>http://oss.sonatype.org/content/repositories/snapshots</url>
        </repository>
        <repository>
            <id>sonatype</id>
            <url>http://oss.sonatype.org/content/repositories/releases</url>
        </repository>
        <repository>
            <id>clojure</id>
            <url>http://build.clojure.org/releases</url>
        </repository>
        <repository>
            <id>clojure-snapshots</id>
            <url>http://build.clojure.org/snapshots</url>
        </repository>
        <repository>
            <id>clojars</id>
            <url>http://clojars.org/repo</url>
        </repository>
    </repositories>
    <profiles>
      <profile>
        <id>sonatype-release-profile-extension</id>
        <activation>
          <property>
            <name>performRelease</name>
            <value>true</value>
          </property>
        </activation>
        <build>
          <plugins>
            <plugin>
              <artifactId>maven-gpg-plugin</artifactId>
              <configuration>
                <keyName>${gpg.keyname}</keyName>
                <passphrase>${gpg.passphrase}</passphrase>
              </configuration>
              <executions>
                <execution>
                  <id>sign-artifacts</id>
                  <phase>verify</phase>
                  <goals>
                    <goal>sign</goal>
                  </goals>
                </execution>
              </executions>
            </plugin>
          </plugins>
        </build>
      </profile>
      <profile>
        <id>testuser</id>
        <build>
          <plugins>
            <plugin>
              <groupId>com.theoryinpractise</groupId>
              <artifactId>clojure-maven-plugin</artifactId>
              <version>1.3.6</version>
              <configuration>
                <clojureOptions>-Xmx512m -Djava.awt.headless=true -XX:MaxPermSize=256m -Dssh.username=testuser</clojureOptions>
              </configuration>
            </plugin>
          </plugins>
        </build>
      </profile>

      <profile>
        <id>jclouds</id>
        <activation>
	  <activeByDefault>true</activeByDefault>
        </activation>
        <properties>
          <jclouds.version>1.0-beta-8</jclouds.version>
        </properties>
        <dependencies>
          <dependency>
            <groupId>org.jclouds</groupId>
            <artifactId>jclouds-compute</artifactId>
            <version>${jclouds.version}</version>
          </dependency>
          <dependency>
            <groupId>org.jclouds</groupId>
            <artifactId>jclouds-blobstore</artifactId>
            <version>${jclouds.version}</version>
          </dependency>

          <!-- You will need the jclouds provider specific jars for your project -->
          <!-- An alternative to invidual provider jars is to pull in everything -->
          <!-- <dependency> -->
          <!--     <groupId>org.jclouds</groupId> -->
          <!--     <artifactId>jclouds-all</artifactId> -->
          <!--     <version>${jclouds.version}</version> -->
          <!--     <optional>true</optional> -->
          <!-- </dependency> -->
          <dependency>
            <groupId>org.jclouds</groupId>
            <artifactId>jclouds-aws</artifactId>
            <version>${jclouds.version}</version>
            <optional>true</optional>
          </dependency>
          <dependency>
            <groupId>org.jclouds</groupId>
            <artifactId>jclouds-bluelock</artifactId>
            <version>${jclouds.version}</version>
            <optional>true</optional>
          </dependency>
          <dependency>
            <groupId>org.jclouds</groupId>
            <artifactId>jclouds-gogrid</artifactId>
            <version>${jclouds.version}</version>
            <optional>true</optional>
          </dependency>
          <dependency>
            <groupId>org.jclouds</groupId>
            <artifactId>jclouds-rackspace</artifactId>
            <version>${jclouds.version}</version>
            <optional>true</optional>
          </dependency>
          <dependency>
            <groupId>org.jclouds</groupId>
            <artifactId>jclouds-rimuhosting</artifactId>
            <version>${jclouds.version}</version>
            <optional>true</optional>
          </dependency>
          <dependency>
            <groupId>org.jclouds</groupId>
            <artifactId>jclouds-slicehost</artifactId>
            <version>${jclouds.version}</version>
            <optional>true</optional>
          </dependency>
          <dependency>
            <groupId>org.jclouds</groupId>
            <artifactId>jclouds-terremark</artifactId>
            <version>${jclouds.version}</version>
            <optional>true</optional>
          </dependency>

          <dependency>
            <groupId>org.jclouds</groupId>
            <artifactId>jclouds-jsch</artifactId>
            <version>${jclouds.version}</version>
          </dependency>
          <dependency>
            <groupId>org.jclouds</groupId>
            <artifactId>jclouds-log4j</artifactId>
            <version>${jclouds.version}</version>
          </dependency>
          <dependency>
            <groupId>org.jclouds</groupId>
            <artifactId>jclouds-enterprise</artifactId>
            <version>${jclouds.version}</version>
          </dependency>
        </dependencies>
      </profile>

      <profile>
        <id>vmfest</id>
        <activation>
	  <activeByDefault>true</activeByDefault>
        </activation>
        <dependencies>
          <dependency>
            <groupId>vmfest</groupId>
            <artifactId>vmfest</artifactId>
            <version>0.0.1-SNAPSHOT</version>
          </dependency>
        </dependencies>
      </profile>
      <profile>
        <id>jclouds-snapshot</id>
        <activation>
	  <activeByDefault>false</activeByDefault>
        </activation>
        <properties>
          <jclouds.version>1.0-SNAPSHOT</jclouds.version>
        </properties>
      </profile>

      <profile>
        <id>vmfest</id>
        <activation>
	  <activeByDefault>true</activeByDefault>
        </activation>
        <dependencies>
          <dependency>
            <groupId>vmfest</groupId>
            <artifactId>vmfest</artifactId>
            <version>0.1.0-SNAPSHOT</version>
          </dependency>
        </dependencies>
      </profile>

      <profile>
        <id>no-jclouds</id>
        <build>
          <plugins>
            <plugin>
              <groupId>com.theoryinpractise</groupId>
              <artifactId>clojure-maven-plugin</artifactId>
              <configuration>
                <testDeclaredNamespaceOnly>true</testDeclaredNamespaceOnly>
                <testNamespaces>
                  <namespace>pallet\..*</namespace>
                  <namespace>!pallet.compute.jclouds.*</namespace>
                  <namespace>!pallet.blobstore.jclouds</namespace>
                  <namespace>!pallet.core.jclouds.*</namespace>
                </testNamespaces>
              </configuration>
            </plugin>
          </plugins>
        </build>
      </profile>
<<<<<<< HEAD

      <profile>
        <id>distribution</id>
        <build>
          <plugins>
            <plugin>
              <artifactId>maven-assembly-plugin</artifactId>
              <executions>
                <!-- override the default execution inherited from project -->
                <execution>
                  <id>jar-with-dependencies</id>
                  <phase>package</phase>
                  <goals>
                    <goal>single</goal>
                  </goals>
                  <configuration>
                    <descriptors>
                      <descriptor>core-jar-with-dependencies-descriptor.xml</descriptor>
                    </descriptors>
                  </configuration>
                </execution>
              </executions>
            </plugin>
          </plugins>
        </build>
=======
      <profile>
        <id>sonatype-repo-deploy</id>
        <activation>
          <activeByDefault>true</activeByDefault>
        </activation>
        <properties>
          <snapshotRepository.url>https://oss.sonatype.org/content/repositories/snapshots</snapshotRepository.url>
          <snapshotRepository.id>sonatype-nexus-snapshots</snapshotRepository.id>
        </properties>
>>>>>>> 920d494d
      </profile>
    </profiles>

    <developers>
      <developer>
        <name>Hugo Duncan</name>
        <id>hugoduncan</id>
        <email>hugo -at- hugoduncan -dot- org</email>
        <roles>
          <role>PMC</role>
          <role>Developer</role>
        </roles>
        <timezone>-5</timezone>
      </developer>
      <developer>
        <name>Adrian Cole</name>
        <id>ferncam1</id>
        <email>adrian -at- jclouds -dot- org</email>
        <organization>jclouds</organization>
        <roles>
          <role>Developer</role>
        </roles>
        <url>http://www.jclouds.org</url>
        <timezone>-8</timezone>
      </developer>
    </developers>

    <contributors>
      <contributor>
	<name>Chas Emerick</name>
	<email>cemerick -at- snowtide -dot- com</email>
	<organization>Snowtide Informatics</organization>
	<organizationUrl>http://snowtide.com</organizationUrl>
	<timezone>-5</timezone>
	<url>http://cemerick.com</url>
      </contributor>
    </contributors>

    <properties>
      <project.build.sourceEncoding>UTF-8</project.build.sourceEncoding>
    </properties>
</project><|MERGE_RESOLUTION|>--- conflicted
+++ resolved
@@ -9,11 +9,7 @@
     </parent>
     <groupId>org.cloudhoist</groupId>
     <artifactId>pallet</artifactId>
-<<<<<<< HEAD
     <version>0.4.0-SNAPSHOT</version>
-=======
-    <version>0.3.0-vmfest-SNAPSHOT</version>
->>>>>>> 920d494d
     <packaging>jar</packaging>
     <name>pallet</name>
     <description>Pallet - agile provisioning and configuration of compute nodes. A devops tool.</description>
@@ -26,21 +22,6 @@
       <url>http://github.com/pallet/pallet</url>
     </scm>
 
-<<<<<<< HEAD
-=======
-    <distributionManagement>
-      <repository>
-        <id>sonatype-nexus-staging</id>
-        <url>https://oss.sonatype.org/service/local/staging/deploy/maven2</url>
-        <uniqueVersion>false</uniqueVersion>
-      </repository>
-      <snapshotRepository>
-        <id>${snapshotRepository.id}</id>
-        <url>${snapshotRepository.url}</url>
-      </snapshotRepository>
-    </distributionManagement>
-
->>>>>>> 920d494d
     <build>
         <sourceDirectory>src</sourceDirectory>
         <resources>
@@ -295,7 +276,7 @@
           <dependency>
             <groupId>vmfest</groupId>
             <artifactId>vmfest</artifactId>
-            <version>0.0.1-SNAPSHOT</version>
+            <version>0.1.0-SNAPSHOT</version>
           </dependency>
         </dependencies>
       </profile>
@@ -307,20 +288,6 @@
         <properties>
           <jclouds.version>1.0-SNAPSHOT</jclouds.version>
         </properties>
-      </profile>
-
-      <profile>
-        <id>vmfest</id>
-        <activation>
-	  <activeByDefault>true</activeByDefault>
-        </activation>
-        <dependencies>
-          <dependency>
-            <groupId>vmfest</groupId>
-            <artifactId>vmfest</artifactId>
-            <version>0.1.0-SNAPSHOT</version>
-          </dependency>
-        </dependencies>
       </profile>
 
       <profile>
@@ -343,7 +310,6 @@
           </plugins>
         </build>
       </profile>
-<<<<<<< HEAD
 
       <profile>
         <id>distribution</id>
@@ -369,17 +335,6 @@
             </plugin>
           </plugins>
         </build>
-=======
-      <profile>
-        <id>sonatype-repo-deploy</id>
-        <activation>
-          <activeByDefault>true</activeByDefault>
-        </activation>
-        <properties>
-          <snapshotRepository.url>https://oss.sonatype.org/content/repositories/snapshots</snapshotRepository.url>
-          <snapshotRepository.id>sonatype-nexus-snapshots</snapshotRepository.id>
-        </properties>
->>>>>>> 920d494d
       </profile>
     </profiles>
 
