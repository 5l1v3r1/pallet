(ns pallet.test-utils
  (:require
   [pallet.core :as core]
   [pallet.execute :as execute]
   [pallet.target :as target]
   [pallet.script :as script]
   [pallet.parameter :as parameter]
   [pallet.compute.node-list :as node-list]
   [pallet.utils :as utils]
   [clojure.java.io :as io]
   clojure.contrib.logging)
  (:use clojure.test))

(defmacro with-private-vars [[ns fns] & tests]
  "Refers private fns from ns and runs tests in context.  From users mailing
list, Alan Dipert and MeikelBrandmeyer."
  `(let ~(reduce #(conj %1 %2 `@(ns-resolve '~ns '~%2)) [] fns)
     ~@tests))

(defmacro logging-to-stdout
  "Send log messages to stdout for inspection"
  [& forms]
  `(binding [clojure.contrib.logging/impl-write! (fn [_# _# msg# _#]
                                                   (println msg#))]
     ~@forms))

(defmacro suppress-logging
  "Prevent log messages to reduce test log noise"
  [& forms]
  `(binding [clojure.contrib.logging/impl-write! (fn [& _#])]
     ~@forms))

(def dev-null
  (proxy [java.io.OutputStream] []
    (write ([i-or-bytes])
           ([bytes offset len]))))

(defmacro suppress-output
  "Prevent stdout to reduce test log noise"
  [& forms]
  `(binding [*out* (io/writer dev-null)]
    ~@forms))

(def null-print-stream
  (java.io.PrintStream. dev-null))

(defn no-output-fixture
  "A fixture for no output from tests"
  [f]
  (let [out# System/out]
    (System/setOut null-print-stream)
    (try
      (f)
      (finally (System/setOut out#)))))

(def log-priorities
  {:warn org.apache.log4j.Priority/WARN
   :debug org.apache.log4j.Priority/DEBUG
   :fatal org.apache.log4j.Priority/FATAL
   :info org.apache.log4j.Priority/INFO
   :error org.apache.log4j.Priority/ERROR})

(defn console-logging-threshold
  "A fixture for no output from tests"
  ([] (console-logging-threshold :error))
  ([level]
     (fn [f]
       (let [console (.. (org.apache.log4j.Logger/getRootLogger)
                         (getAppender "console"))
             threshold (.getThreshold console)]
         (try
           (.setThreshold
            console (level log-priorities org.apache.log4j.Priority/WARN))
           (f)
           (finally
            (.setThreshold console threshold)))))))

(defmacro bash-out
  "Check output of bash. Macro so that errors appear on the correct line."
  ([str] `(bash-out ~str 0 ""))
  ([str exit err-msg]
     `(let [r# (suppress-logging
                (execute/bash ~str))]
       (is (= ~err-msg (:err r#)))
       (is (= ~exit (:exit r#)))
       (:out r#))))

(defn test-username
  "Function to get test username. This is a function to avoid issues with AOT."
  [] (or (. System getProperty "ssh.username")
         (. System getProperty "user.name")))

(def ubuntu-request {:server {:image {:os-family :ubuntu}}})
(def centos-request {:server {:image {:os-family :centos}}})

(defn with-ubuntu-script-template
  [f]
  (script/with-script-context [:ubuntu]
    (f)))

(defn make-node
  "Simple node for testing"
  [tag & {:as options}]
  (apply
   node-list/make-node
   tag (:group-name options (:tag options tag))
   (:ip options "1.2.3.4") (:os-family options :ubuntu)
   (apply concat options)))

(defn make-localhost-node
  "Simple localhost node for testing"
  [& {:as options}]
<<<<<<< HEAD
  (apply node-list/make-localhost-node (apply concat options)))

(defmacro build-resources
  "Forwarding definition, until resource-when is fixed"
  [& args]
  `(resource-build/build-resources ~@args))

(defn test-request
  "Build a test request"
  [& components]
  (reduce merge components))

(defn server
  "Build a server for the request map"
  [& {:as options}]
  (apply core/server-spec (apply concat options)))

(defn target-server
  "Build the target server for the request map"
  [& {:as options}]
  {:server (apply core/server-spec (apply concat options))})

(defn group
  "Build a group for the request map"
  [name & {:as options}]
  (apply core/group-spec name (apply concat options)))

(defn target-group
  "Build the target group for the request map"
  [name & {:as options}]
  {:group (apply core/group-spec name (apply concat options))})
=======
  (apply node-list/make-localhost-node (apply concat options)))
>>>>>>> faece2e8
<|MERGE_RESOLUTION|>--- conflicted
+++ resolved
@@ -110,13 +110,12 @@
 (defn make-localhost-node
   "Simple localhost node for testing"
   [& {:as options}]
-<<<<<<< HEAD
   (apply node-list/make-localhost-node (apply concat options)))
 
-(defmacro build-resources
-  "Forwarding definition, until resource-when is fixed"
-  [& args]
-  `(resource-build/build-resources ~@args))
+;; (defmacro build-resources
+;;   "Forwarding definition, until resource-when is fixed"
+;;   [& args]
+;;   `(resource-build/build-resources ~@args))
 
 (defn test-request
   "Build a test request"
@@ -141,7 +140,4 @@
 (defn target-group
   "Build the target group for the request map"
   [name & {:as options}]
-  {:group (apply core/group-spec name (apply concat options))})
-=======
-  (apply node-list/make-localhost-node (apply concat options)))
->>>>>>> faece2e8
+  {:group (apply core/group-spec name (apply concat options))})