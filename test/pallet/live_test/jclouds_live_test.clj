(ns pallet.live-test.jclouds-live-test
  (:use clojure.test)
  (:require
   [pallet.live-test :as live-test]
   [pallet.core :as core]
<<<<<<< HEAD
   [pallet.resource :as resource]
   [pallet.test-utils :as test-utils]
=======
>>>>>>> faece2e8
   [pallet.compute :as compute]))

(use-fixtures :once (test-utils/console-logging-threshold))

(deftest node-types-test
  (is (= {:repo {:group-name :repo :base-group-name :repo
                 :image {:os-family :ubuntu}
                 :count 1 :phases {}}}
         (live-test/node-types
          {:repo {:image {:os-family :ubuntu}
                  :count 1
                  :phases {}}}))))

(deftest counts-test
  (let [specs {:repo {:image {:os-family :ubuntu}
                  :count 1
                  :phases {}}}]
    (is (= {{:group-name :repo :base-group-name :repo
             :image {:os-family :ubuntu}
             :count 1 :phases {}} 1}
           (#'live-test/counts specs)))))

(deftest build-nodes-test
  (let [specs {:repo {:image {:os-family :ubuntu}
                      :count 1
                      :phases {}}}
        service (compute/compute-service "stub" "" "")]
    (is (= 1
           (count
            (live-test/build-nodes
             service (live-test/node-types specs) specs))))))

(deftest live-test-test
  (live-test/set-service! (compute/compute-service "stub" "" ""))
  (live-test/with-live-tests
    (doseq [os-family [:centos]]
      (live-test/test-nodes
       [compute node-map node-types]
       {:repo {:image {:os-family os-family}
               :count 1
               :phases {}}}
       (let [node-list (compute/nodes compute)]
         (is (= 1 (count ((group-by compute/group-name node-list) "repo")))))))
    ;; (is (= 0
    ;;        (count
    ;;         ((group-by compute/group-name (compute/nodes @live-test/service))
    ;;          "repo"))))
    )
  (testing "with prefix"
    (live-test/with-live-tests
      (doseq [os-family [:centos]]
        (live-test/test-nodes
         [compute node-map node-types]
         {:repo {:image {:os-family os-family :prefix "1"}
                 :count 1
                 :phases {}}}
         (let [node-list (compute/nodes compute)]
           (is (= 1
                  (count ((group-by compute/group-name node-list) "repo1")))))))
      ;; (is (= 0
      ;;        (count
      ;;         ((group-by
      ;;            compute/group-name (compute/nodes @live-test/service))
      ;;          "repo1"))))
      )))<|MERGE_RESOLUTION|>--- conflicted
+++ resolved
@@ -3,12 +3,8 @@
   (:require
    [pallet.live-test :as live-test]
    [pallet.core :as core]
-<<<<<<< HEAD
-   [pallet.resource :as resource]
-   [pallet.test-utils :as test-utils]
-=======
->>>>>>> faece2e8
-   [pallet.compute :as compute]))
+   [pallet.compute :as compute]
+   [pallet.test-utils :as test-utils]))
 
 (use-fixtures :once (test-utils/console-logging-threshold))
 
