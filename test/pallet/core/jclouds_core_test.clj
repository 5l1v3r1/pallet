--- conflicted
+++ resolved
@@ -139,17 +139,6 @@
                          #'pallet.core/parallel-adjust-node-counts
                          :lift-fn #'pallet.core/parallel-lift}}})
                      :all-nodes))))))
-
-(deftest nodes-in-map-test
-  (let [a (group-spec "a" :image {:os-family :ubuntu})
-        b (group-spec "b" :image {:os-family :ubuntu})
-        a-node (jclouds/make-node "a")
-        b-node (jclouds/make-node "b")
-        nodes [a-node b-node]]
-    (is (= [a-node]
-           (#'core/nodes-in-map {a 1} nodes)))
-    (is (= [a-node b-node]
-           (#'core/nodes-in-map {a 1 b 2} nodes)))))
 
 (deftest nodes-in-set-test
   (let [a (group-spec "a" :image {:os-family :ubuntu})
@@ -386,58 +375,17 @@
                       :lift-fn sequential-lift}}})))
   (logging/info "converge*-test end"))
 
+(resource/defresource hi
+  (hi* [request] "Hi"))
+
 (deftest converge-test
-<<<<<<< HEAD
-  (org.jclouds.compute/with-compute-service
-    [(pallet.compute/compute-service
-      "stub" "" "" :extensions [(ssh-test/ssh-test-client
-                                 ssh-test/no-op-ssh-client)])]
-    (jclouds-test-utils/purge-compute-service)
-    (let [id "a"
-          node (make-node "a" {}
-                          :configure (fn [request]
-                                       (resource/invoke-resource
-                                        request
-                                        (fn [request] "Hi")
-                                        [] :in-sequence :script/bash)))
-          request (with-middleware
-                    wrap-no-exec
-                    (converge {node 2} :compute (jclouds-test-utils/compute)))]
-      (is (map? request))
-      (is (map? (-> request :results)))
-      (is (map? (-> request :results first second)))
-      (is (:configure (-> request :results first second)))
-      (is (some
-           #(= "Hi\n" %)
-           (:configure (-> request :results first second))))
-      (is (= 2 (count (:all-nodes request))))
-      (is (= 2 (count (org.jclouds.compute/nodes))))
-      (testing "remove some instances"
-        (let [reqeust (with-middleware
-                        wrap-no-exec
-                        (converge {node 1}
-                                  :compute (jclouds-test-utils/compute)))]
-          (Thread/sleep 300) ;; stub destroyNode is asynchronous ?
-          (is (= 1 (count (compute/nodes (jclouds-test-utils/compute)))))))
-      (testing "remove all instances"
-        (let [request (with-middleware
-                        wrap-no-exec
-                        (converge {node 0}
-                                  :compute (jclouds-test-utils/compute)))]
-          (is (= 0 (count (filter
-                           (complement compute/terminated?)
-                           (:all-nodes request))))))))))
-=======
-  (let [id "a"
-        node (make-node "a" {}
-                        :configure (fn [request]
-                                     (resource/invoke-resource
-                                      request
-                                      (fn [request] "Hi")
-                                      [] :in-sequence :script/bash)))
+  (let [id "a" node (make-node "a" {} :configure hi)
         request (with-middleware
                   wrap-no-exec
-                  (converge {node 2} :compute org.jclouds.compute/*compute*))]
+                  (converge
+                   {node 2}
+                   :compute (jclouds-test-utils/compute)
+                   :environment {:algorithms {:lift-fn core/sequential-lift}}))]
     (is (map? request))
     (is (map? (-> request :results)))
     (is (map? (-> request :results first second)))
@@ -446,19 +394,17 @@
          #(= "Hi\n" %)
          (:configure (-> request :results first second))))
     (is (= 2 (count (:all-nodes request))))
-    (is (= 2 (count (org.jclouds.compute/nodes))))
+    (is (= 2 (count (org.jclouds.compute/nodes (jclouds-test-utils/compute)))))
     (testing "remove some instances"
       (let [reqeust (with-middleware
                       wrap-no-exec
-                      (converge {node 1}
-                                :compute org.jclouds.compute/*compute*))]
+                      (converge {node 1} :compute (jclouds-test-utils/compute)))]
         (Thread/sleep 300) ;; stub destroyNode is asynchronous ?
-        (is (= 1 (count (compute/nodes org.jclouds.compute/*compute*))))))
+        (is (= 1 (count (compute/nodes (jclouds-test-utils/compute)))))))
     (testing "remove all instances"
       (let [request (with-middleware
                       wrap-no-exec
-                      (converge {node 0}
-                                :compute org.jclouds.compute/*compute*))]
+                      (converge {node 0} :compute (jclouds-test-utils/compute)))]
         (is (= 0 (count (filter
                          (complement compute/terminated?)
                          (:all-nodes request)))))))))
@@ -467,33 +413,33 @@
   (identity-local-resource*
    [request]
    (parameter/assoc-for-target request [:x] "x")))
+
+(resource/deflocal assoc-runtime-param
+  (assoc-runtime-param*
+   [request]
+   (parameter/assoc-for-target request [:x] "x")))
+
+(resource/defresource get-runtime-param
+  (get-runtime-param*
+   [request]
+   (format "echo %s" (parameter/get-for-target request [:x]))))
 
 (deftest lift-with-runtime-params-test
   ;; test that parameters set at execution time are propogated
   ;; between phases
   (let [node (make-node
               "localhost" {}
-              :configure (fn [request]
-                           (resource/invoke-resource
-                            request
-                            (fn [request]
-                              (parameter/assoc-for-target request [:x] "x"))
-                            [] :in-sequence :fn/clojure))
+              :configure assoc-runtime-param
               :configure2 (fn [request]
-                            (resource/invoke-resource
-                             request
-                             (fn [request]
-                               (is (= (parameter/get-for-target request [:x])
-                                      "x"))
-                               request)
-                             [] :in-sequence :fn/clojure)))
+                            (is (= (parameter/get-for-target request [:x])
+                                   "x"))
+                            (get-runtime-param request)))
         request (lift {node (jclouds/make-localhost-node)}
                       :phase [:configure :configure2]
-                      :compute org.jclouds.compute/*compute*)]
+                      :compute (jclouds-test-utils/compute))]
     (is (map? request))
     (is (map? (-> request :results)))
     (is (map? (-> request :results first second)))
     (is (-> request :results :localhost :configure))
     (is (-> request :results :localhost :configure2))
-    (is (= [] (-> request :results :localhost :configure)))))
->>>>>>> 4651c2f1
+    (is (= [] (-> request :results :localhost :configure)))))