--- conflicted
+++ resolved
@@ -9,34 +9,20 @@
 
 (deftest service-test
   (is (= "/etc/init.d/tomcat start\n"
-<<<<<<< HEAD
-         (first (build-resources {} (service "tomcat")))))
-  (is (= "/etc/init.d/tomcat stop\n"
-         (first (build-resources {} (service "tomcat" :action :stop))))))
-
-(deftest with-restart-test
-  (is (= "/etc/init.d/tomcat stop\n/etc/init.d/tomcat start\n"
-         (first (build-resources {} (with-restart "tomcat"))))))
-
-(deftest init-script-test
-  (is (= (first (build-resources
-                 {}
-=======
          (first (build-actions/build-actions
-                 [] (service "tomcat")))))
+                 {} (service "tomcat")))))
   (is (= "/etc/init.d/tomcat stop\n"
          (first (build-actions/build-actions
-                 [] (service "tomcat" :action :stop))))))
+                 {} (service "tomcat" :action :stop))))))
 
 (deftest with-restart-test
   (is (= "/etc/init.d/tomcat stop\n/etc/init.d/tomcat start\n"
          (first (build-actions/build-actions
-                 [] (with-restart "tomcat"))))))
+                 {} (with-restart "tomcat"))))))
 
 (deftest init-script-test
   (is (= (first (build-actions/build-actions
-                 []
->>>>>>> faece2e8
+                 {}
                  (remote-file/remote-file
                   "/etc/init.d/tomcat"
                   :action :create
@@ -44,9 +30,5 @@
                   :owner "root"
                   :group "root"
                   :mode "0755")))
-<<<<<<< HEAD
-         (first (build-resources {} (init-script "tomcat" :content "c"))))))
-=======
          (first (build-actions/build-actions
-                 [] (init-script "tomcat" :content "c"))))))
->>>>>>> faece2e8
+                 {} (init-script "tomcat" :content "c"))))))