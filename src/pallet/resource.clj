--- conflicted
+++ resolved
@@ -1,7 +1,6 @@
 (ns pallet.resource
   "Namespace for backward compatibility"
   (:require
-<<<<<<< HEAD
    [pallet.action :as action]
    [pallet.phase :as phase]
    [pallet.utils :as utils]
@@ -79,454 +78,6 @@
          'pallet.resource/defcollect 'pallet.action/def-collected-action))
        (action/def-collected-action
          ~n [~@arguments] ~@forms))))
-=======
-   [pallet.argument :as argument]
-   [pallet.script :as script]
-   [clojure.contrib.seq :as seq]
-   [clojure.string :as string]
-   [clojure.contrib.condition :as condition]
-   [clojure.contrib.logging :as logging])
-  (:use
-   [clojure.contrib.def :only [defunbound defvar defvar- name-with-attributes]]
-   clojure.contrib.core))
-
-(defn pre-phase
-  "Calculate the name for the pre-phase"
-  [phase]
-  (keyword "pallet.resource" (str "pre-" (name phase))))
-
-(defn after-phase
-  "Calculate the name for the after-phase"
-  [phase]
-  (keyword "pallet.resource" (str "after-" (name phase))))
-
-(defmacro execute-pre-phase
-  "Specify the pre phase for execution of resources."
-  [request & body]
-  `(let [request# ~request
-         phase# (:phase request#)]
-     (->
-      (assoc request# :phase (pre-phase phase#))
-      ~@body
-      (assoc :phase phase#))))
-
-(defmacro execute-after-phase
-  "Specify the after phase for execution of resources."
-  [request & body]
-  `(let [request# ~request
-         phase# (:phase request#)]
-     (->
-      (assoc request# :phase (after-phase phase#))
-      ~@body
-      (assoc :phase phase#))))
-
-(defn phase-list
-  "Add default phases, pre and after phases."
-  [phase]
-  (if (keyword? phase)
-    [(pre-phase phase) phase (after-phase phase)]
-    [(pre-phase (first phase)) (first phase) (after-phase (first phase))]))
-
-(defn reset-invocations
-  "Reset the invocation list"
-  [request]
-  {:pre [request
-         (keyword? (:phase request))
-         (keyword? (:target-id request))]}
-  (reduce
-   #(assoc-in %1 [:invocations %2 (:target-id request)] {})
-   request
-   (phase-list (:phase request))))
-
-(defn invoke-resource
-  "Registers a resource whose generation is defined by the specified
-   invocation function and arguments that will be applied to that fn
-   when the associated phase is applied to a node.
-
-   The invocation can be scheduled within one of two 'executions'
-   (conceptually, sub-phases):
-
-   :in-sequence - The generated resource will be applied to the node
-        \"in order\", as it is defined lexically in the source crate.
-        This is the default.
-   :aggregated - All aggregated resources are applied to the node
-        in the order they are defined, but before all :in-sequence
-        resources. Note that all of the arguments to any given
-        invocation fn are gathered such that there is only ever one
-        invocation of each fn within each phase.
-   :collected - All collected resources are applied to the node
-        in the order they are defined, but after all :in-sequence
-        resources. Note that all of the arguments to any given
-        invocation fn are gathered such that there is only ever one
-        invocation of each fn within each phase.
-
-   The resource-type determines how the invocation should be handled:
-
-   :script/bash - resource produce bash script for execution on remote machine
-   :fn/clojure  - resource is a function for local execution
-   :transfer/to-local - resource is a function specifying remote source
-        and local destination."
-  ([request invoke-fn args]
-     (invoke-resource request invoke-fn args :in-sequence :script/bash))
-  ([request invoke-fn args execution]
-     (invoke-resource request invoke-fn args execution :script/bash))
-  ([request invoke-fn args execution resource-type]
-     {:pre [request
-            (keyword? (:phase request))
-            (keyword? (:target-id request))]}
-     (let [[execution location] (if (#{:fn/clojure :transfer/to-local}
-                                     resource-type)
-                                  [:in-sequence :local]
-                                  [execution :remote])]
-       (update-in
-        request
-        [:invocations (:phase request) (:target-id request) execution]
-        #(conj
-          (or % [])
-          {:f invoke-fn
-           :args args
-           :location location
-           :type resource-type})))))
-
-(defn- group-by-function
-  "Transforms a seq of invocations, generally some with identical :f values
-   into a sequence of invocations where the :args are the concatenation of all
-   of the :args of associated with each :f in the original seq.  Sequence order
-   from the original seq is retained. Keys over than :f and :args are assumed
-   identical for a given :f value.
-
-   e.g. (group-by-function
-           [{:f :a :args [1 2]}
-            {:f :b :args [3 4]}
-            {:f :a :args [5 6]}
-            {:f :c :args [7 8]]])
-        => ({:f :a :args ([1 2] [5 6])}
-            {:f :c :args ([7 8])}
-            {:f :b :args ([3 4])})"
-  [invocations]
-  (loop [groups []
-         [{:keys [f] :as invocation} & more :as all] invocations]
-    (if-not invocation
-      (for [invocations groups]
-        (assoc (first invocations)
-          :args (map :args invocations)))
-      (let [[matching rest] (seq/separate #(= (:f %) f) all)]
-        (recur (conj groups matching) rest)))))
-
-
-(defn apply-evaluated
-  [f args request]
-  (apply f request (map #(when % (argument/evaluate % request)) args)))
-
-(defn apply-aggregated-evaluated
-  [f args request]
-  (f
-   request
-   (map
-    #(map (fn [x] (when x (argument/evaluate x request))) %)
-    args)))
-
-(defmulti invocations->resource-fns
-  "Given an execution's invocations, will return a seq of
-   functions pre-processed appropriately for that execution."
-  (fn [execution invocations] execution))
-
-(defmethod invocations->resource-fns :in-sequence
-  [_ invocations]
-  (for [{:keys [f args location type]} invocations]
-    {:location location
-     :f (partial apply-evaluated f args)
-     :type type}))
-
-(defmethod invocations->resource-fns :aggregated
-  [_ invocations]
-  (for [{:keys [f args location type]} (group-by-function invocations)]
-    {:location location
-     :f (partial apply-aggregated-evaluated f args)
-     :type type}))
-
-(defmethod invocations->resource-fns :collected
-  [_ invocations]
-  (for [{:keys [f args location type]} (group-by-function invocations)]
-    {:location location
-     :f (partial apply-aggregated-evaluated f args)
-     :type type}))
-
-(defvar- execution-ordering [:aggregated :in-sequence :collected])
-
-(defn- compare-resource-sequence
-  [x y]
-  (let [before-fn (fn [f]
-                    (let [before (:always-before (meta f))
-                          before (if (or (set? before) (nil? before))
-                                   before
-                                   #{before})
-                          before (seq (filter identity (map find-var before)))]
-                      (into #{} (map (comp :resource-fn meta) before))))
-        fx (:f x)
-        fy (:f y)]
-    (if (and (var? fx) (var? fy))
-      (cond
-       ((before-fn fx) (var-get fy)) -1
-       ((before-fn fy) (var-get fx)) 1
-       :else 0)
-      0)))
-
-(defn- execution-invocations
-  "Sort by execution-ordering"
-  [invocations]
-  (map
-   #(vector % (sort compare-resource-sequence (% invocations)))
-   execution-ordering))
-
-(defn bound-invocations
-  "Configured resources for executions, binding args to methods."
-  [invocations]
-  (apply
-   concat
-   (for [[execution invocations] (execution-invocations invocations)]
-     (invocations->resource-fns execution invocations))))
-
-(defn arglist-finder [v]
-  (or (-?> (:copy-arglist v) resolve meta :arglists first)
-      (:use-arglist v)))
-
-(defmacro defresource
-  "Defines a resource-producing functions.  Takes a name, a vector specifying
-   the symbol to bind the request to and an optional execution phase and backing
-   function arguments, the argument signature that the function exposes and the
-   body of the resource.
-
-   A \"backing function\" that will actually produce the resource is defined
-   with name*."
-  [name & args]
-  (let [[name args] (name-with-attributes name args)
-        [body] args
-        apply-fn (first body)       ;(symbol (str (clojure.core/name name) "*"))
-        argv (second body)
-        execution (::execution (meta name) :in-sequence)
-        type (::type (meta name) :script/bash)
-        arglist (or (arglist-finder (meta name)) argv)
-        ;; remove so not used in an evaluated context
-        name (with-meta name
-               (->
-                (meta name)
-                (dissoc :use-arglist :copy-arglist)
-                (assoc :resource-fn (first body))))]
-    (assert (pos? (count argv)))        ; mandatory result argument
-    `(do
-       (defn ~(with-meta (first body) (dissoc (meta name) :resource-fn))
-         ~@(rest body))
-       (defn ~name
-         {:arglists '(~arglist)}
-         [& [~@arglist :as argv#]]
-         (invoke-resource
-          ~(first arglist)
-          #'~apply-fn
-          (rest argv#)
-          ~execution
-          ~type)))))
-
-(defmacro deflocal
-  "Shortcut for defining a resource-producing function with an
-   :execution of :in-sequence. and ::type of :fn/clojure"
-  [name & args]
-    (let [[name args] (name-with-attributes name args)]
-    `(defresource
-       ~name
-       {::execution :in-sequence ::type :fn/clojure}
-       ~@args)))
-
-(defmacro defaggregate
-  "Shortcut for defining a resource-producing function with an
-    :execution of :aggregate. The option vector specifes the
-    backing function arguments."
-  [name & args]
-  (let [[name args] (name-with-attributes name args)
-        attr (merge (or (meta name) {})
-                    {::execution :aggregated ::type :script/bash})]
-    `(defresource ~name ~attr ~@args)))
-
-(defmacro defcollect
-  "Shortcut for defining a resource-producing function with an
-    :execution of :collect. The option vector specifes the
-    backing function arguments."
-  [name & args]
-    (let [[name args] (name-with-attributes name args)
-          attr (merge (or (meta name) {})
-                      {::execution :collected ::type :script/bash})]
-    `(defresource ~name ~attr ~@args)))
-
-(deflocal as-local-resource
-  "An adaptor for using a normal function as a local resource function"
-  (as-local-resource*
-   [request f & args]
-   (apply f request args)))
-
-(defn script-join
-  "Concatenate multiple scripts, removing blank lines"
-  [scripts]
-  (str
-   (string/join \newline
-     (filter (complement string/blank?) (map #(when % (string/trim %)) scripts)))
-   \newline))
-
-(defmulti resource-evaluate-fn
-  "Create a resource evaluation function that combines the evaluation"
-  (fn [type & _] type))
-
-(defn resource-evaluate-transfer-fn
-  [type location s]
-  (fn [request]
-    {:type type
-     :location location
-     :transfers (map #((:f %) request) s)
-     :request request}))
-
-(defmethod resource-evaluate-fn :transfer/from-local
-  [type location s]
-  (resource-evaluate-transfer-fn type location s))
-
-(defmethod resource-evaluate-fn :transfer/to-local
-  [type location s]
-  (resource-evaluate-transfer-fn type location s))
-
-(defmethod resource-evaluate-fn :script/bash
-  [type location s]
-  (fn [request]
-    {:type type
-     :location location
-     :cmds (script-join (map #((:f %) request) s))
-     :request request}))
-
-(defmethod resource-evaluate-fn :fn/clojure
-  [type location s]
-  (fn [request]
-    {:type type
-     :location location
-     :request (reduce #((:f %2) %1) request s)}))
-
-(defn output-resources
-  "Build an execution list for the passed resources.  The result is a sequence
-   of [location type f] maps, where location is either :local or :remote, and f
-   returns a string for remote execution, or is a no argument function for local
-   execution."
-  [resources]
-  {:pre [(or (map? resources) (nil? resources))
-         (every?
-          #{:in-sequence :aggregated :collected}
-          (keys resources))
-         (every? vector? (vals resources))]}
-  (for [s (partition-by
-           (juxt :location :type) (bound-invocations resources))]
-    {:location (:location (first s))
-     :type (:type (first s))
-     :f (resource-evaluate-fn
-         (:type (first s)) (:location (first s)) s)}))
-
-(defn produce-phase
-  "Produce the :phase phase from the :invocations"
-  [request]
-  {:pre [(keyword? (:phase request))
-         (keyword? (:target-id request))]}
-  (let [phase (:phase request)
-        target-id (:target-id request)]
-    (seq (output-resources
-          (-> request :invocations phase target-id)))))
-
-(defn script-template [request]
-  (let [family (-> request :node-type :image :os-family)]
-    (filter identity
-            [family
-             (-> request :target-packager)
-             (if-let [version (-> request :node-type :image :os-version)]
-               (keyword (format "%s-%s" (name family) version)))])))
-
-(defmulti execute-resource
-  "Execute a resource of the given type.  Returns [request result]"
-  (fn [request resource-type & _] resource-type))
-
-(defmethod execute-resource :script/bash
-  [request resource-type execute-fn f]
-  (script/with-template (script-template request)
-    (let [{:keys [cmds request location resource-type]} (f request)]
-      [request (execute-fn cmds)])))
-
-(defmethod execute-resource :transfer/to-local
-  [request resource-type execute-fn f]
-  (script/with-template (script-template request)
-    (let [{:keys [transfers request location resource-type]} (f request)]
-      [request (execute-fn transfers)])))
-
-(defmethod execute-resource :transfer/from-local
-  [request resource-type execute-fn f]
-  (script/with-template (script-template request)
-    (let [{:keys [transfers request location resource-type]} (f request)]
-      [request (execute-fn transfers)])))
-
-(defmethod execute-resource :fn/clojure
-  [request resource-type execute-fn f]
-  [(:request (or (and execute-fn (execute-fn f request))
-                 (f request)))
-   nil])
-
-(defn execute-commands
-  "Execute commands by passing the evaluated resources to the function of the
-   correct type in fn-map."
-  [request fn-map]
-  (loop [[{:keys [location type f] :as command}
-          & rest :as commands] (:commands request)
-          request request
-          result []]
-    (if command
-      (let [[request fn-result] (execute-resource request type (type fn-map) f)]
-        (recur rest request (if fn-result (conj result fn-result) result)))
-      [result request])))
-
-(defn check-request-map
-  "Function that can check a request map to ensure it is a valid part of
-   phase definiton. It returns the request map.
-
-   If this fails, then it is likely that you have an incorrect crate function,
-   which is failing to return its request map properly, or you have a non crate
-   function in the phase defintion."
-  ([request]
-     ;; we do not use a precondition in order to improve the error message
-     (when-not (and request (map? request))
-       (condition/raise
-        :type :invalid-request-map
-        :message
-        "Invalid request map in phase. Check for non crate functions,
-      improper crate functions, or problems in threading the request map
-      in your phase definition.
-
-      A crate function is a function that takes a request map and other
-      arguments, and returns a modified request map. Calls to crate functions
-      are often wrapped in a threading macro, -> or pallet.resource/phase,
-      to simplify chaining of the request map argument."))
-     request)
-  ([request form]
-     ;; we do not use a precondition in order to improve the error message
-     (when-not (and request (map? request))
-       (condition/raise
-        :type :invalid-request-map
-        :message
-        (format
-         (str
-          "Invalid request map in phase request.\n"
-          "Problem probably caused in:\n  %s ")
-         form)))
-     request))
-
-(defmacro phase
-  "Create a phase function from a sequence of crate invocations with
-   an ommited request parameter.
-
-   eg. (phase
-         (file \"/some-file\")
-         (file \"/other-file\"))
->>>>>>> 3555d633
-
 
 (action/def-clj-action as-local-resource
   [session f & args]
