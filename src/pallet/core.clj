(ns pallet.core
"Core functionality is provided in `lift` and `converge`.

- node           :: A node in the compute service
- node-spec      :: A specification for a node. The node-spec provides an image
                    hardware, location and network template for starting new
                    nodes.
- server-spec    :: A specification for a server. This is a map of phases and
                    a default node-spec. A server-spec has the following keys
                    :phase, :packager and node-spec keys.
- group-spec     :: A group of identically configured nodes, represented as a
                    map with :group-name, :count and server-spec keys.
                    The group-name is used to link running nodes to their
                    configuration (via pallet.compute.Node/group-name)
- group          :: A group of identically configured nodes, represented as a
                    group-spec, together with the servers that are running
                    for that group-spec.
- group name     :: The name used to identify a group.
- server         :: A map used to descibe the node, image, etc of a single
                    node running as part of a group. A server has the
                    following keys :group-name, :node, :node-id and server-spec
                    keys.
- phase list     :: A list of phases to be used
- action plan    :: A list of actions that should be run."
  {:author "Hugo Duncan"}
  (:require
   [pallet.action :as action]
   [pallet.action-plan :as action-plan]
   [pallet.blobstore :as blobstore]
   [pallet.compute :as compute]
   [pallet.environment :as environment]
   [pallet.execute :as execute]
   [pallet.futures :as futures]
   [pallet.parameter :as parameter]
   [pallet.phase :as phase]
   [pallet.script :as script]
   [pallet.target :as target]
   [pallet.thread-expr :as thread-expr]
   [pallet.utils :as utils]
   [clojure.contrib.condition :as condition]
   [clojure.contrib.logging :as logging]
   [clojure.contrib.map-utils :as map-utils]
   [clojure.set :as set]
   [clojure.string :as string])
  (:use
   [clojure.contrib.core :only [-?>]]))

(defn version
  "Returns the pallet version."
  []
  (or
   (System/getProperty "pallet.version")
   (if-let [version (utils/slurp-resource "pallet-version")]
     (string/trim version))))

;; Set the agent string for http requests.
(. System setProperty "http.agent"
   (str "Pallet " (version)))

(defmacro with-admin-user
  "Specify the admin user for running remote commands.  The user is specified
   either as pallet.utils.User record (see the pallet.utils/make-user
   convenience fn) or as an argument list that will be passed to make-user.

   This is mainly for use at the repl, since the admin user can be specified
   functionally using the :user key in a lift or converge call, or in the
   environment."
  {:arglists
   '([user & body]
     [[username & {:keys [public-key-path private-key-path passphrase password
                          sudo-password no-sudo] :as options}] & body])}
  [user & exprs]
  `(let [user# ~user]
     (binding [utils/*admin-user* (if (utils/user? user#)
                                    user#
                                    (apply utils/make-user user#))]
       ~@exprs)))

(defn admin-user
  "Set the root binding for the admin user.
   The user arg is a map as returned by make-user, or a username.  When passing
   a username the options can be specified as in `pallet.utils/make-user`.

   This is mainly for use at the repl, since the admin user can be specified
   functionally using the :user key in a lift or converge call, or in the
   environment."
  {:arglists
   '([user]
     [username & {:keys [public-key-path private-key-path passphrase
                         password sudo-password no-sudo] :as options}])}
  [user & options]
  (alter-var-root
   #'utils/*admin-user*
   #(identity %2)
   (if (string? user)
     (apply utils/make-user user options)
     user)))

(def ^{:doc "Vector of keywords recognised by node-spec"
       :private true}
  node-spec-keys [:image :hardware :location :network])

(defn node-spec
  "Create a node-spec.

   Defines the compute image and hardware selector template.

   This is used to filter a cloud provider's image and hardware list to select
   an image and hardware for nodes created for this node-spec.

   :image     a map descirbing a predicate for matching an image:
              os-family os-name-matches os-version-matches
              os-description-matches os-64-bit
              image-version-matches image-name-matches
              image-description-matches image-id

   :location  a map describing a predicate for matching location:
              location-id
   :hardware  a map describing a predicate for matching harware:
              min-cores min-ram smallest fastest biggest architecture
              hardware-id
   :network   a map for network connectivity options:
              inbound-ports
   :qos       a map for quality of service options:
              spot-price enable-monitoring"
  [& {:keys [image hardware location network qos] :as options}]
  {:pre [(or (nil? image) (map? image))]}
  options)

(defn- merge-specs
  "Merge specs, using comp for :phases"
  [a b]
  (let [phases (merge-with #(comp %2 %1) (:phases a) (:phases b))]
    (->
     (merge a b)
     (thread-expr/when-not->
      (empty? phases)
      (assoc :phases phases)))))

(defn- extend-specs
  "Merge in the inherited specs"
  [spec inherits]
  (if inherits
    (merge-specs
     (if (map? inherits) inherits (reduce merge-specs inherits))
     spec)
    spec))

(defn server-spec
  "Create a server-spec.

   - :phases a hash-map used to define phases. Standard phases are:
     - :bootstrap    run on first boot of a new node
     - :configure    defines the configuration of the node
   - :packager       override the choice of packager to use
   - :node-spec      default node-spec for this server-spec
   - :extends        takes a server-spec, or sequence thereof, and is used to
                     inherit phases, etc."
  [& {:keys [phases packager node-spec extends image hardware location network]
      :as options}]
  (->
   node-spec
   (merge options)
   (extend-specs extends)
   (dissoc :extends :node-spec)))

(defn group-spec
  "Create a group-spec.

   `name` is used for the group name, which is set on each node and links a node
   to it's node-spec

   - :extends  specify a server-spec, a group-spec, or sequence thereof,
               and is used to inherit phases, etc.

   - :phases used to define phases. Standard phases are:
     - :bootstrap    run on first boot of a new node
     - :configure    defines the configuration of the node.

   - :count    specify the target number of nodes for this node-spec
   - :packager override the choice of packager to use
   - :node-spec      default node-spec for this server-spec"
  [name
   & {:keys [extends count image phases packager node-spec] :as options}]
  {:pre [(or (nil? image) (map? image))]}
  (->
   node-spec
   (merge options)
   (extend-specs extends)
   (dissoc :extends :node-spec)
   (assoc :group-name (keyword name))))

(defn make-node
  "Create a node definition.  See defnode."
  [name image & {:as phase-map}]
  {:pre [(or (nil? image) (map? image))]}
  (->
   {:group-name (keyword name)
    :image image}
   (thread-expr/when-not->
    (empty? phase-map)
    (assoc :phases phase-map))))

(defn name-with-attributes
  "Modified version, of that found in contrib, to handle the image map."
  [name macro-args]
  (let [[docstring macro-args] (if (string? (first macro-args))
                                 [(first macro-args) (next macro-args)]
                                 [nil macro-args])
        [attr macro-args] (if (and (map? (first macro-args))
                                   (map? (first (next macro-args))))
                            [(first macro-args) (next macro-args)]
                            [{} macro-args])
        attr (if docstring
               (assoc attr :doc docstring)
               attr)
        attr (if (meta name)
               (conj (meta name) attr)
               attr)]
    [(with-meta name attr) macro-args]))

(defmacro defnode
  "Define a node type.  The name is used for the group name.

   image defines the image selector template.  This is a vector of keyword or
          keyword value pairs that are used to filter the image list to select
          an image.
   Options are used to define phases. Standard phases are:
     :bootstrap    run on first boot
     :configure    defines the configuration of the node."
  {:arglists ['(tag doc-str? attr-map? image & phasekw-phasefn-pairs)]
   :deprecated "0.4.6"}
  [group-name & options]
  (let [[group-name options] (name-with-attributes group-name options)]
    `(def ~group-name (make-node '~(name group-name) ~@options))))

(defn- add-request-keys-for-0-4-5-compatibility
  "Add target keys for compatibility.
   This function adds back deprecated keys"
  [request]
  (-> request
      (assoc :node-type (:group request))
      (assoc :target-packager (-> request :server :packager))
      (assoc :target-id (-> request :server :node-id))
      (assoc :target-node (-> request :server :node))))

(defn show-target-keys
  "Middleware that is useful in debugging."
  [handler]
  (fn [request]
    (logging/info
     (format
      "TARGET KEYS :phase %s :node-id %s :group-name %s :packager %s"
      (:phase request)
      (-> request :server :node-id)
      (-> request :server :group-name)
      (-> request :server :packager)))
    (handler request)))


;;; executor

(defn- executor [request f action-type location]
  (let [exec-fn (get-in request [:executor action-type location])]
    (when-not exec-fn
      (condition/raise
       :type :missing-executor-fn
       :fn-for [action-type location]
       :message (format
                 "Missing executor function for %s %s"
                 action-type location)))
    (exec-fn request f)))

(let [raise (fn [message]
              (fn [_ _]
                (condition/raise :type :executor-error :message message)))]
  (def ^{:doc "Default executor map"}
    default-executors
    {:script/bash
     {:origin execute/bash-on-origin
      :target (raise
               (str ":script/bash on :target not implemented.\n"
                    "Add middleware to enable remote execution."))}
     :fn/clojure
     {:origin execute/clojure-on-origin
      :target (raise ":fn/clojure on :target not supported")}
     :transfer/to-local
     {:origin (raise
               (str ":transfer/to-local on :origin not implemented.\n"
                    "Add middleware to enable transfers."))
      :target (raise ":transfer/to-local on :target not supported")}
     :transfer/from-local
     {:origin (raise
               (str ":transfer/to-local on :origin not implemented.\n"
                    "Add middleware to enable transfers."))
      :target (raise ":transfer/from-local on :target not supported")}}))

;;; bootstrap functions
(defn- bootstrap-script
  [request]
  {:pre [(get-in request [:group :image :os-family])
         (get-in request [:group :packager])]}
  (let [error-fn (fn [message]
                   (fn [_ _]
                     (condition/raise
                      :type :booststrap-contains-non-remote-actions
                      :message message)))
        [result request] (->
                          request
                          (assoc
                              :phase :bootstrap
                              :server (assoc (:group request) :node-id :bootstrap-id))
                          (assoc-in
                           [:executor :script/bash :target]
                           execute/echo-bash)
                          (assoc-in
                           [:executor :transfer/to-local :origin]
                           (error-fn "Bootstrap can not contain transfers"))
                          (assoc-in
                           [:executor :transfer/from-local :origin]
                           (error-fn "Bootstrap can not contain transfers"))
                          (assoc-in
                           [:executor :fn/clojure :origin]
                           (error-fn "Bootstrap can not contain local actions"))
                          add-request-keys-for-0-4-5-compatibility
                          action-plan/build-for-target
                          action-plan/translate-for-target
                          (action-plan/execute-for-target executor))]
    (string/join \newline result)))

(defn- create-nodes
  "Create count nodes based on the template for the group. The boostrap argument
expects a map with :authorize-public-key and :bootstrap-script keys.  The
bootstrap-script value is expected tobe a function that produces a script that
is run with root privileges immediatly after first boot."
  [group count request]
  {:pre [(map? group)]}
  (logging/info
   (str "Starting " count " nodes for " (:group-name group)
        " os-family " (-> group :image :os-family)))
  (let [compute (:compute request)
        request (update-in request [:group]
                           #(compute/ensure-os-family compute %))
        request (assoc-in request [:group :packager]
                          (compute/packager (-> request :group :image)))
        init-script (bootstrap-script request)]
    (logging/trace
     (format "Bootstrap script:\n%s" init-script))
    (concat
     (map :node (:servers group))
     (compute/run-nodes compute group count (:user request) init-script))))

(defn- destroy-nodes
  "Destroys the specified number of nodes with the given group.  Nodes are
   selected at random."
  [group destroy-count request]
  (logging/info
   (str "destroying " destroy-count " nodes for " (:group-name group)))
  (let [compute (:compute request)
        servers (:servers group)]
    (if (= destroy-count (count servers))
      (do
        (compute/destroy-nodes-in-group compute (name (:group-name group)))
        nil)
      (let [nodes (map :node servers)]
        (doseq [node (take destroy-count nodes)]
          (compute/destroy-node compute node))
        (drop destroy-count nodes)))))

(defn- node-count-difference
  "Find the difference between the required and actual node counts by group."
  [groups]
  (->>
   groups
   (map
    (fn [group]
      (vector (:group-name group) (- (:count group) (count (:servers group))))))
   (into {})))

(defn- adjust-node-count
  "Adjust the node by delta nodes"
  [{:keys [group-name environment servers] :as group} delta request]
  (let [request (environment/request-with-environment
                  (assoc request :group group)
                  (environment/merge-environments
                   (:environment request) environment))]
    (logging/info (format "adjust-node-count %s %d" group-name delta))
    (cond
     (pos? delta) (create-nodes group delta request)
     (neg? delta) (destroy-nodes group (- delta) request)
     :else (map :node servers))))

(defn serial-adjust-node-counts
  "Start or stop the specified number of nodes."
  [delta-map request]
  (logging/trace (str "serial-adjust-node-counts" delta-map))
  (reduce
   concat
   (doall
    (map
     (fn [group]
       (adjust-node-count group ((:group-name group) delta-map 0) request))
     (:groups request)))))

(defn parallel-adjust-node-counts
  "Start or stop the specified number of nodes."
  [delta-map request]
  (logging/trace (str "parallel-adjust-node-counts" delta-map))
  (->>
   (:groups request)
   (map
    (fn [group]
      (future
        (adjust-node-count group ((:group-name group) delta-map 0) request))))
   futures/add
   doall ;; force generation of all futures
   (mapcat #(futures/deref-with-logging % "Adjust node count"))))

(defn- converge-node-counts
  "Converge the nodes counts, given a compute facility and a reference number of
   instances."
  [request]
  (logging/info "converging nodes")
  (assoc request
    :all-nodes ((environment/get-for request [:algorithms :converge-fn])
                (node-count-difference (:groups request))
                request)))

;;; middleware

(defn log-request
  "Log the request state"
  [msg]
  (fn [request]
    (logging/info (format "%s Request is %s" msg request))
    request))

(defn log-message
  "Log the message"
  [msg]
  (fn [request]
    (logging/info (format "%s" msg))
    request))

(defn- apply-environment
  "Apply the effective environment"
  [request]
  (environment/request-with-environment
    request
    (environment/merge-environments
     (:environment request)
     (-> request :server :environment))))

(defn translate-action-plan
  [handler]
  (fn [request]
    (handler (action-plan/translate-for-target request))))

(defn middleware-handler
  "Build a middleware processing pipeline from the specified middleware.
   The result is a middleware."
  [handler]
  (fn [request]
    ((reduce #(%2 %1) handler (:middleware request)) request)))

(defn- execute
  "Execute the action plan"
  [request]
  (action-plan/execute-for-target request executor))

(defn- apply-phase-to-node
  "Apply a phase to a node request"
  [request]
  {:pre [(:server request) (:phase request)]}
  ((middleware-handler execute)
   (->
    request
    apply-environment
    add-request-keys-for-0-4-5-compatibility)))

(def *middleware*
  [translate-action-plan
   execute/ssh-user-credentials
   execute/execute-with-ssh])

(defmacro with-middleware
  "Wrap node execution in the given middleware. A middleware is a function of
   one argument (a handler function, that is the next middleware to call) and
   returns a dunction of one argument (the request map).  Middleware can be
   composed with the pipe macro."
  [f & body]
  `(binding [*middleware* ~f]
     ~@body))

(defn- reduce-node-results
  "Combine the node execution results."
  [request results]
  (reduce
   (fn reduce-node-results-fn [request [result req :as arg]]
<<<<<<< HEAD
     (let [target-id (-> req :server :node-id)
           param-keys [:parameters]]
=======
     (let [param-keys [:parameters]]
>>>>>>> a72bc165
       (->
        request
        (assoc-in [:results target-id (:phase req)] result)
        (update-in
         param-keys
         (fn merge-params [p]
           (map-utils/deep-merge-with
            (fn merge-params-fn [x y] (or y x)) p (get-in req param-keys)))))))
   request
   results))

<<<<<<< HEAD
(defn- plan-for-server
  "Build an action plan for the specified server."
  [request server]
  {:pre [(:node server) (:node-id server)]}
  (action-plan/build-for-target
=======
(defn- merge-phase-results
  "Reduce across all phase results"
  [request results]
  (->
   request
   (update-in
    [:results]
    #(map-utils/deep-merge-with
      (fn [x y] (or y x)) (or % {}) (:results results)))
   (update-in
    [:parameters]
    #(map-utils/deep-merge-with
      (fn [x y] (or y x)) % (:parameters results)))))

(defn- invoke-for-node
  "Build an invocation map for specified node."
  [request node]
  {:pre [(:phase request)]}
  (resource-invocations
>>>>>>> a72bc165
   (->
    request
    (assoc :server server)
    add-request-keys-for-0-4-5-compatibility
    (environment/request-with-environment
      (environment/merge-environments
       (:environment request)
       (-> request :server :environment))))))

(defn- plan-for-servers
  "Build an action plan for the specified servers."
  [request servers]
  (reduce plan-for-server request servers))

(defn- plan-for-groups
  "Build an invocation map for specified node-type map."
  [request groups]
  (reduce
   (fn [request group]
     (plan-for-servers (assoc request :group group) (:servers group)))
   request groups))

(defn- plan-for-phases
  "Build an invocation map for specified phases and nodes.
   This allows configuration to be accumulated in the request parameters."
  [request]
  (reduce
   (fn [request phase]
     (plan-for-groups (assoc request :phase phase) (:groups request)))
   request (:phase-list request)))

(defn sequential-apply-phase
  "Apply a phase to a sequence of nodes"
  [request servers]
  (logging/info
   (format
    "apply-phase %s for %s with %d nodes"
    (:phase request) (-> request :server :group-name) (count servers)))
  (for [server servers]
    (apply-phase-to-node (assoc request :server server))))

(defn parallel-apply-phase
  "Apply a phase to a sequence of nodes"
  [request servers]
  (logging/info
   (format
    "apply-phase %s for %s with %d nodes"
    (:phase request) (-> request :server :group-name) (count servers)))
  (->>
   servers
   (map (fn [server]
          (future (apply-phase-to-node (assoc request :server server)))))
   futures/add))


(defn- add-prefix-to-node-type
  [prefix node-type]
  (update-in node-type [:tag]
             (fn [tag] (keyword (str prefix (name tag))))))

(defn- add-prefix-to-node-map [prefix node-map]
  (zipmap
   (map (partial add-prefix-to-node-type prefix) (keys node-map))
   (vals node-map)))

(defn- ensure-configure-phase [phases]
  (if (some #{:configure} phases)
    phases
    (concat [:configure] phases)))

(defn- identify-anonymous-phases
  [request phases]
  (reduce #(if (keyword? %2)
             [(first %1)
              (conj (second %1) %2)]
             (let [phase (keyword (name (gensym "phase")))]
               [(assoc-in (first %1) [:phases phase] %2)
                (conj (second %1) phase)])) [request []] phases))

(defn sequential-lift
<<<<<<< HEAD
  "Sequential apply the phases."
  [request]
  (apply
   concat
   (for [group (:groups request)]
     (sequential-apply-phase (assoc request :group group) (:servers group)))))

(defn parallel-lift
  "Apply the phases in sequence, to nodes in parallel."
  [request]
  (mapcat
   #(map deref %)               ; make sure all nodes complete before next phase
   (for [group (:groups request)]
     (parallel-apply-phase (assoc request :group group) (:servers group)))))

=======
  "Sequential apply a phase."
  [request target-node-map]
  (apply
   concat
   (for [[node-type tag-nodes] target-node-map]
     (sequential-apply-phase (assoc request :node-type node-type) tag-nodes))))

(defn parallel-lift
  "Apply a phase to nodes in parallel."
  [request target-node-map]
  (mapcat
   #(map deref %)               ; make sure all nodes complete before next phase
   (for [[node-type tag-nodes] target-node-map]
     (parallel-apply-phase (assoc request :node-type node-type) tag-nodes))))
>>>>>>> a72bc165

(defn lift-nodes-for-phase
  "Lift nodes in target-node-map for the specified phases.

   Builds the commands for the phase, then executes pre-phase, phase, and
   after-phase"
  [request phase target-node-map]
  (let [request (->
                 request
                 (assoc :phase phase)
                 (invoke-for-node-type target-node-map))
        lift-fn (environment/get-for request [:algorithms :lift-fn])]
    (reduce
     (fn [request phase]
       (let [request (assoc request :phase phase)]
         (reduce-node-results request (lift-fn request target-node-map))))
     request
     (resource/phase-list phase))))

(defn lift-nodes
  "Lift nodes in target-node-map for the specified phases."
<<<<<<< HEAD
  [request]
  (logging/trace (format "lift-nodes phases %s" (vec (:phase-list request))))
  (let [lift-fn (environment/get-for request [:algorithms :lift-fn])
        lift-phase (fn [request]
                     (reduce-node-results
                      request (lift-fn request)))]
    (reduce
     (fn [request phase]
       (->
        request
        (assoc :phase phase)
        (plan-for-groups (:groups request))
        lift-phase))
     request
     (phase/phase-list-with-implicit-phases (:phase-list request)))))

=======
  [all-nodes target-node-map all-node-map phases request]
  (logging/trace (format "lift-nodes phases %s" (vec phases)))
  (let [target-nodes (filter compute/running?
                             (apply concat (vals target-node-map)))
        all-nodes (or all-nodes target-nodes) ; Target node map may contain
                                        ; unmanged nodes
        [request phases] (identify-anonymous-phases request phases)
        request (assoc request :all-nodes all-nodes :target-nodes target-nodes)
        request (invoke-phases
                 request phases
                 (utils/dissoc-keys all-node-map (keys target-node-map)))]
    (reduce
     (fn [request phase]
       (lift-nodes-for-phase request phase target-node-map))
     request
     phases)))
>>>>>>> a72bc165

(def
  ^{:doc
    "Flag to control output of warnings about undefined phases in calls to lift
     and converge."}
  *warn-on-undefined-phase* true)

(defn- warn-on-undefined-phase
  "Generate a warning for the elements of the request's :phase-list that are not
   defined in the request's :groups."
  [request]
  (when *warn-on-undefined-phase*
    (when-let [undefined (seq
                          (set/difference
                           (set (filter keyword? (:phase-list request)))
                           (set
                            (concat
                             (->>
                              (:groups request)
                              (map (comp keys :phases))
                              (reduce concat))
                             (keys (:inline-phases request))))))]
      (logging/warn
       (format
        "Undefined phases: %s"
        (string/join ", " (map name undefined))))))
  request)

(defn- group-with-prefix
  [prefix node-spec]
  (update-in node-spec [:group-name]
             (fn [group-name] (keyword (str prefix (name group-name))))))

(defn- node-map-with-prefix [prefix node-map]
  (zipmap
   (map #(group-with-prefix prefix %) (keys node-map))
   (vals node-map)))

(defn- phase-list-with-configure
  "Ensure that the `phase-list` contains the :configure phase, prepending it if
  not."
  [phase-list]
  (if (some #{:configure} phase-list)
    phase-list
    (concat [:configure] phase-list)))

(defn- phase-list-with-default
  "Add the default configure phase if the `phase-list` is empty"
  [phase-list]
  (if (seq phase-list) phase-list [:configure]))

(defn- request-with-configure-phase
  "Add the configure phase to the request's :phase-list if not present."
  [request]
  (update-in request [:phase-list] phase-list-with-configure))

(defn- request-with-default-phase
  "Add the default phase to the request's :phase-list if none supplied."
  [request]
  (update-in request [:phase-list] phase-list-with-default))

(defn- node-in-types?
  "Predicate for matching a node belonging to a set of node types"
  [node-types node]
  (some #(= (compute/group-name node) (name (% :group-name))) node-types))

(defn- nodes-for-group
  "Return the nodes that have a group-name that matches one of the node types"
  [nodes group]
  (let [group-name (name (:group-name group))]
    (filter #(compute/node-in-group? group-name %) nodes)))

(defn- group-spec?
  "Predicate for testing if argument is a node-spec.
   This is not exhaustive, and not intended for general use."
  [x]
  (and (map? x) (:group-name x) (keyword? (:group-name x))))

(defn nodes-in-set
  "Build a map of node-spec to nodes for the given `node-set`.
   A node set can be a node spec, a map from node-spec to a sequence of nodes,
   or a sequence of these.

   The prefix is applied to the group-name of each node-spec in the result.
   This allows you to build seperate clusters based on the same node-spec's.

   The return value is a map of node-spec to node sequence.

   Example node sets:
       node-spec-1
       [node-spec1 node-spec-2]
       {node-spec #{node1 node2}}
       [node-spec1 node-spec-2 {node-spec #{node1 node2}}]"
  [node-set prefix nodes]
  (letfn [(ensure-set [x] (if (set? x) x #{x}))
          (ensure-set-values
           [m]
           (zipmap (keys m) (map ensure-set (vals m))))]
    (cond
     (and (map? node-set) (not (group-spec? node-set)))
     (ensure-set-values (node-map-with-prefix prefix node-set))
     (group-spec? node-set)
     (let [group (group-with-prefix prefix node-set)]
       {group (set (nodes-for-group nodes group))})
     :else (reduce
            #(merge-with concat %1 %2) {}
            (map #(nodes-in-set % prefix nodes) node-set)))))

(defn- server-with-packager
  "Add the target packager to the request"
  [server]
  (update-in server [:packager]
             (fn [p] (or p
                         (-> server :image :packager)
                         (compute/packager (:image server))))))

(defn server
  "Take a `group` and a `node`, an `options` map and combine them to produce
   a server.

   The group os-family, os-version, are replaced with the details form the
   node. The :node key is set to `node`, and the :node-id and :packager keys
   are set.

   `options` allows adding extra keys on the server."
  [group node options]
  (->
   group
   (update-in [:image :os-family] (fn [f] (or (compute/os-family node) f)))
   (update-in [:image :os-version] (fn [f] (or (compute/os-version node) f)))
   (update-in [:node-id] (fn [id] (or (keyword (compute/id node)) id)))
   (assoc :node node)
   server-with-packager
   (merge options)))

(defn groups-with-servers
  "Takes a map from node-spec to sequence of nodes, and converts it to a
   sequence of group definitions, containing a server for each node in then
   :servers key of each group.  The server will contain the node-spec,
   updated with any information that was available from the node.

       (groups-with-servers {(node-spec \"spec\" {}) [a b c]})
         => [{:group-name \"spec\"
              :servers [{:group-name \"spec\" :node a}
                        {:group-name \"spec\" :node b}
                        {:group-name \"spec\" :node c}]}]

   `options` allows adding extra keys to the servers."
  [node-map & {:as options}]
  (for [[group nodes] node-map]
    (assoc group
      :servers (map #(server group % options)
                    (filter compute/running? nodes)))))

(defn request-with-groups
  "Takes the :all-nodes, :node-set and :prefix keys and compute the groups
   for the request, updating the :all-nodes and :groups keys of the request.

   If the :all-nodes key is not set, then the nodes are retrieved from the
   compute service if possible, or are inferred from the :node-set value.

   The :groups key is set to a sequence of groups, each containing its
   list of servers on the :servers key."
  [request]
  (let [all-nodes (filter
                   compute/running?
                   (or (seq (:all-nodes request))
                       (when-let [compute (environment/get-for
                                           request [:compute] nil)]
                         (logging/info "retrieving nodes")
                         (compute/nodes compute))))
        targets (nodes-in-set (:node-set request) (:prefix request) all-nodes)
        plan-targets (if-let [all-node-set (:all-node-set request)]
                       (-> (nodes-in-set all-node-set nil all-nodes)
                           (utils/dissoc-keys (keys targets))))]
    (->
     request
     (assoc :all-nodes (or (seq all-nodes)
                           (filter
                            compute/running?
                            (reduce
                             concat
                             (concat (vals targets) (vals plan-targets))))))
     (assoc :groups (concat
                     (groups-with-servers targets)
                     (groups-with-servers plan-targets :invoke-only true))))))

(defn lift*
  "Lift the nodes specified in the request :node-set key.
   - :node-set     - a specification of nodes to lift
   - :all-nodes    - a sequence of all known nodes
   - :all-node-set - a specification of nodes to invoke (but not lift)"
  [request]
  (logging/debug (format "pallet version: %s" (version)))
  (logging/trace (format "lift* phases %s" (vec (:phase-list request))))
<<<<<<< HEAD
  (->
   request
   request-with-groups
   request-with-default-phase
   warn-on-undefined-phase
   lift-nodes))
=======
  (let [node-set (:node-set request)
        all-node-set (:all-node-set request)
        phases (or (:phase-list request) [:configure])
        nodes (or
               (:all-nodes request)
               (when-let [compute (environment/get-for request [:compute] nil)]
                 (logging/info "retrieving nodes")
                 (filter compute/running? (compute/nodes compute))))
        target-node-map (nodes-in-set node-set (:prefix request) nodes)
        all-node-map (or (and all-node-set
                              (nodes-in-set all-node-set nil nodes))
                         target-node-map)]
    (warn-on-undefined-phase all-node-map phases)
    (lift-nodes nodes target-node-map all-node-map phases request)))
>>>>>>> a72bc165

(defn converge*
  "Converge the node counts of each node-spec in `:node-set`, executing each of
   the configuration phases on all the group-names in `:node-set`. The
   phase-functions are also executed, but not applied, for any other nodes in
   `:all-node-set`"
  [request]
  {:pre [(:node-set request)]}
  (logging/debug (format "pallet version: %s" (version)))
  (logging/trace
<<<<<<< HEAD
   (format "converge* %s %s" (:node-set request) (:phase-list request)))
  (->
   request
   request-with-groups
   converge-node-counts
   lift*))
=======
   (format "converge* %s %s" (:node-map request) (:phase-list request)))
  (logging/info "retrieving nodes")
  (let [node-map (:node-map request)
        all-node-set (:all-node-set request)
        phases (or (:phase-list request) [:configure])
        node-map (add-prefix-to-node-map (:prefix request) node-map)
        compute (environment/get-for request [:compute])
        nodes (compute/nodes compute)]
    (converge-node-counts node-map nodes request)
    (let [nodes (filter compute/running? (compute/nodes compute))
          tag-groups (group-by #(keyword (compute/tag %)) nodes)
          target-node-map (into
                           {}
                           (map
                            #(vector % ((:tag %) tag-groups))
                            (keys node-map)))
          all-node-map (or (and all-node-set
                                (nodes-in-set all-node-set nil nodes))
                           target-node-map)
          phases (ensure-configure-phase phases)]
      (warn-on-undefined-phase all-node-map phases)
      (lift-nodes
       nodes target-node-map all-node-map phases request))))
>>>>>>> a72bc165

(defmacro or-fn [& args]
  `(fn or-args [current#]
     (or current# ~@args)))

(defn- compute-from-options
  [current-value {:keys [compute compute-service]}]
  (or current-value
      compute
      (and compute-service
           (compute/compute-service
            (:provider compute-service)
            :identity (:identity compute-service)
            :credential (:credential compute-service)
            :extensions (:extensions compute-service)
            :node-list (:node-list compute-service)))))

(defn- blobstore-from-options
  [current-value {:keys [blobstore blobstore-service]}]
  (or current-value
      blobstore
      (and blobstore-service
           (blobstore/service
            (:provider blobstore-service)
            :identity (:identity blobstore-service)
            :credential (:credential blobstore-service)
            :extensions (:extensions blobstore-service)))))

(defn default-environment
  "Specify the built-in default environment"
  []
  {:blobstore nil
   :compute nil
   :user utils/*admin-user*
   :middleware *middleware*
   :algorithms {:lift-fn parallel-lift
                :converge-fn parallel-adjust-node-counts}})

(defn- effective-environment
  "Build the effective environment for the request map.
   This merges the explicitly passed :environment, with that
   defined on the :compute service."
  [request]
  (assoc
   request
   :environment
   (environment/merge-environments
    (default-environment)                                     ; global default
    (utils/find-var-with-require 'pallet.config 'environment) ; project default
    (-?> request :environment :compute environment/environment) ;service default
    (:environment request))))                                 ; request default

(def ^{:doc "args that are really part of the environment"}
  environment-args [:compute :blobstore :user :middleware])

(defn- request-with-environment
  "Build a request map from the given options, combining the service specific
   options with those given in the converge or lift invocation."
  [{:as options}]
  (->
   options
   (update-in                           ; ensure backwards compatable
    [:environment]
    merge (select-keys options environment-args))
   (assoc :executor default-executors)
   (utils/dissoc-keys environment-args)
   (effective-environment)))

(def ^{:doc "A set of recognised argument keywords, used for input checking."
       :private true}
  argument-keywords
  #{:compute :blobstore :phase :user :prefix :middleware :all-node-set
    :all-nodes :parameters :environment :node-set :phase-list})

(defn- check-arguments-map
  "Check an arguments map for errors."
  [{:as options}]
  (let [unknown (remove argument-keywords (keys options))]
    (when (and (:phases options) (not (:phase options)))
      (condition/raise
       :type :invalid-argument
       :message (str
                 "Please pass :phase and not :phases. :phase takes a single "
                 "phase or a sequence of phases.")
       :invalid-keys unknown))
    (when (seq unknown)
      (condition/raise
       :type :invalid-argument
       :message (format "Invalid argument keywords %s" (vec unknown))
       :invalid-keys unknown)))
  options)

(defn- identify-anonymous-phases
  "For all inline phase defintions in the request's :phase-list,
   generate a keyword for the phase, adding an entry to the request's
   :inline-phases map containing the phase definition, and replacing the
   phase defintion in the :phase-list with the keyword."
  [request]
  (reduce
   (fn [request phase]
     (if (keyword? phase)
       (update-in request [:phase-list] #(conj (or % []) phase))
       (let [phase-kw (keyword (name (gensym "phase")))]
         (->
          request
          (assoc-in [:inline-phases phase-kw] phase)
          (update-in [:phase-list] conj phase-kw)))))
   (dissoc request :phase-list)
   (:phase-list request)))

(defn- group-spec-with-count
  "Take the given group-spec, and set the :count key to the value specified
   by `count`"
  [[group-spec count]]
  (assoc group-spec :count count))

(defn- node-set-for-converge
  "Takes the input, and translates it into a sequence of group-spec's.
   The input can be a single group-spec, a map from group-spec to node count,
   or a sequence of group-spec's"
  [group-spec->count]
  (cond
   ;; a single group-spec
   (and
    (map? group-spec->count)
    (:group-name group-spec->count)) [group-spec->count]
   ;; a map from group-spec to count
   (map? group-spec->count) (map group-spec-with-count group-spec->count)
   :else group-spec->count))

(defn converge
  "Converge the existing compute resources with the counts specified in
   `group-spec->count`. New nodes are started, or nodes are destroyed,
   to obtain the specified node counts.

   `group-spec->count` can be a map from group-spec to node count, or can be a
   sequence of group-specs containing a :count key.

   The compute service may be supplied as an option, otherwise the bound
   compute-service is used.


   This applies the bootstrap phase to all new nodes and the configure phase to
   all running nodes whose group-name matches a key in the node map.  Additional
   phases can also be specified in the options, and will be applied to all
   matching nodes.  The :configure phase is always applied, by default as the
   first (post bootstrap) phase.  You can change the order in which
   the :configure phase is applied by explicitly listing it.

   An optional group-name prefix may be specified. This will be used to modify
   the group-name for each group-spec, allowing you to build multiple discrete
   clusters from a single set of group-specs."
  [group-spec->count & {:keys [compute blobstore user phase prefix middleware
                               all-nodes all-node-set environment]
                        :as options}]
  (converge*
   (->
    options
    (assoc :node-set (node-set-for-converge group-spec->count)
           :phase-list (if (sequential? phase)
                         phase
                         (if phase [phase] [:configure])))
    check-arguments-map
    request-with-environment
    identify-anonymous-phases)))


(defn lift
  "Lift the running nodes in the specified node-set by applying the specified
   phases.  The compute service may be supplied as an option, otherwise the
   bound compute-service is used.  The configure phase is applied by default
   unless other phases are specified.

   node-set can be a node type, a sequence of node types, or a map
   of node type to nodes. Examples:
              [node-type1 node-type2 {node-type #{node1 node2}}]
              node-type
              {node-type #{node1 node2}}

   options can also be keywords specifying the phases to apply, or an immediate
   phase specified with the phase macro, or a function that will be called with
   each matching node.

   Options:
    :compute         a jclouds compute service
    :compute-service a map of :provider, :identity, :credential, and
                     optionally :extensions for constructing a jclouds compute
                     service.
    :phase           a phase keyword, phase function, or sequence of these
    :middleware      the middleware to apply to the configuration pipeline
    :prefix          a prefix for the group-name names
    :user            the admin-user on the nodes"
  [node-set & {:keys [compute phase prefix middleware all-node-set environment]
               :as options}]
  (lift*
   (->
    options
    (assoc :node-set node-set
           :phase-list (if (sequential? phase)
                         phase
                         (if phase [phase] [:configure])))
    check-arguments-map
    (dissoc :all-node-set :phase)
    request-with-environment
    identify-anonymous-phases)))<|MERGE_RESOLUTION|>--- conflicted
+++ resolved
@@ -497,12 +497,8 @@
   [request results]
   (reduce
    (fn reduce-node-results-fn [request [result req :as arg]]
-<<<<<<< HEAD
      (let [target-id (-> req :server :node-id)
            param-keys [:parameters]]
-=======
-     (let [param-keys [:parameters]]
->>>>>>> a72bc165
        (->
         request
         (assoc-in [:results target-id (:phase req)] result)
@@ -514,33 +510,11 @@
    request
    results))
 
-<<<<<<< HEAD
 (defn- plan-for-server
   "Build an action plan for the specified server."
   [request server]
   {:pre [(:node server) (:node-id server)]}
   (action-plan/build-for-target
-=======
-(defn- merge-phase-results
-  "Reduce across all phase results"
-  [request results]
-  (->
-   request
-   (update-in
-    [:results]
-    #(map-utils/deep-merge-with
-      (fn [x y] (or y x)) (or % {}) (:results results)))
-   (update-in
-    [:parameters]
-    #(map-utils/deep-merge-with
-      (fn [x y] (or y x)) % (:parameters results)))))
-
-(defn- invoke-for-node
-  "Build an invocation map for specified node."
-  [request node]
-  {:pre [(:phase request)]}
-  (resource-invocations
->>>>>>> a72bc165
    (->
     request
     (assoc :server server)
@@ -595,17 +569,6 @@
           (future (apply-phase-to-node (assoc request :server server)))))
    futures/add))
 
-
-(defn- add-prefix-to-node-type
-  [prefix node-type]
-  (update-in node-type [:tag]
-             (fn [tag] (keyword (str prefix (name tag))))))
-
-(defn- add-prefix-to-node-map [prefix node-map]
-  (zipmap
-   (map (partial add-prefix-to-node-type prefix) (keys node-map))
-   (vals node-map)))
-
 (defn- ensure-configure-phase [phases]
   (if (some #{:configure} phases)
     phases
@@ -621,7 +584,6 @@
                 (conj (second %1) phase)])) [request []] phases))
 
 (defn sequential-lift
-<<<<<<< HEAD
   "Sequential apply the phases."
   [request]
   (apply
@@ -637,78 +599,34 @@
    (for [group (:groups request)]
      (parallel-apply-phase (assoc request :group group) (:servers group)))))
 
-=======
-  "Sequential apply a phase."
-  [request target-node-map]
-  (apply
-   concat
-   (for [[node-type tag-nodes] target-node-map]
-     (sequential-apply-phase (assoc request :node-type node-type) tag-nodes))))
-
-(defn parallel-lift
-  "Apply a phase to nodes in parallel."
-  [request target-node-map]
-  (mapcat
-   #(map deref %)               ; make sure all nodes complete before next phase
-   (for [[node-type tag-nodes] target-node-map]
-     (parallel-apply-phase (assoc request :node-type node-type) tag-nodes))))
->>>>>>> a72bc165
-
 (defn lift-nodes-for-phase
   "Lift nodes in target-node-map for the specified phases.
 
    Builds the commands for the phase, then executes pre-phase, phase, and
    after-phase"
-  [request phase target-node-map]
-  (let [request (->
-                 request
-                 (assoc :phase phase)
-                 (invoke-for-node-type target-node-map))
-        lift-fn (environment/get-for request [:algorithms :lift-fn])]
+  [request]
+  (let [lift-fn (environment/get-for request [:algorithms :lift-fn])]
     (reduce
      (fn [request phase]
        (let [request (assoc request :phase phase)]
-         (reduce-node-results request (lift-fn request target-node-map))))
+         (reduce-node-results request (lift-fn request))))
      request
-     (resource/phase-list phase))))
+     (phase/all-phases-for-phase (:phase request)))))
+
 
 (defn lift-nodes
   "Lift nodes in target-node-map for the specified phases."
-<<<<<<< HEAD
   [request]
   (logging/trace (format "lift-nodes phases %s" (vec (:phase-list request))))
-  (let [lift-fn (environment/get-for request [:algorithms :lift-fn])
-        lift-phase (fn [request]
-                     (reduce-node-results
-                      request (lift-fn request)))]
-    (reduce
-     (fn [request phase]
-       (->
-        request
-        (assoc :phase phase)
-        (plan-for-groups (:groups request))
-        lift-phase))
-     request
-     (phase/phase-list-with-implicit-phases (:phase-list request)))))
-
-=======
-  [all-nodes target-node-map all-node-map phases request]
-  (logging/trace (format "lift-nodes phases %s" (vec phases)))
-  (let [target-nodes (filter compute/running?
-                             (apply concat (vals target-node-map)))
-        all-nodes (or all-nodes target-nodes) ; Target node map may contain
-                                        ; unmanged nodes
-        [request phases] (identify-anonymous-phases request phases)
-        request (assoc request :all-nodes all-nodes :target-nodes target-nodes)
-        request (invoke-phases
-                 request phases
-                 (utils/dissoc-keys all-node-map (keys target-node-map)))]
-    (reduce
-     (fn [request phase]
-       (lift-nodes-for-phase request phase target-node-map))
-     request
-     phases)))
->>>>>>> a72bc165
+  (reduce
+   (fn [request phase]
+     (->
+      request
+      (assoc :phase phase)
+      (plan-for-groups (:groups request))
+      lift-nodes-for-phase))
+   request
+   (:phase-list request)))
 
 (def
   ^{:doc
@@ -904,29 +822,12 @@
   [request]
   (logging/debug (format "pallet version: %s" (version)))
   (logging/trace (format "lift* phases %s" (vec (:phase-list request))))
-<<<<<<< HEAD
   (->
    request
    request-with-groups
    request-with-default-phase
    warn-on-undefined-phase
    lift-nodes))
-=======
-  (let [node-set (:node-set request)
-        all-node-set (:all-node-set request)
-        phases (or (:phase-list request) [:configure])
-        nodes (or
-               (:all-nodes request)
-               (when-let [compute (environment/get-for request [:compute] nil)]
-                 (logging/info "retrieving nodes")
-                 (filter compute/running? (compute/nodes compute))))
-        target-node-map (nodes-in-set node-set (:prefix request) nodes)
-        all-node-map (or (and all-node-set
-                              (nodes-in-set all-node-set nil nodes))
-                         target-node-map)]
-    (warn-on-undefined-phase all-node-map phases)
-    (lift-nodes nodes target-node-map all-node-map phases request)))
->>>>>>> a72bc165
 
 (defn converge*
   "Converge the node counts of each node-spec in `:node-set`, executing each of
@@ -937,38 +838,12 @@
   {:pre [(:node-set request)]}
   (logging/debug (format "pallet version: %s" (version)))
   (logging/trace
-<<<<<<< HEAD
    (format "converge* %s %s" (:node-set request) (:phase-list request)))
   (->
    request
    request-with-groups
    converge-node-counts
    lift*))
-=======
-   (format "converge* %s %s" (:node-map request) (:phase-list request)))
-  (logging/info "retrieving nodes")
-  (let [node-map (:node-map request)
-        all-node-set (:all-node-set request)
-        phases (or (:phase-list request) [:configure])
-        node-map (add-prefix-to-node-map (:prefix request) node-map)
-        compute (environment/get-for request [:compute])
-        nodes (compute/nodes compute)]
-    (converge-node-counts node-map nodes request)
-    (let [nodes (filter compute/running? (compute/nodes compute))
-          tag-groups (group-by #(keyword (compute/tag %)) nodes)
-          target-node-map (into
-                           {}
-                           (map
-                            #(vector % ((:tag %) tag-groups))
-                            (keys node-map)))
-          all-node-map (or (and all-node-set
-                                (nodes-in-set all-node-set nil nodes))
-                           target-node-map)
-          phases (ensure-configure-phase phases)]
-      (warn-on-undefined-phase all-node-map phases)
-      (lift-nodes
-       nodes target-node-map all-node-map phases request))))
->>>>>>> a72bc165
 
 (defmacro or-fn [& args]
   `(fn or-args [current#]
